--- conflicted
+++ resolved
@@ -3,7 +3,6 @@
 Mainly wrappers and convenience helpers around mayavi and matplotlib functions
 """
 
-<<<<<<< HEAD
 __all__ = [
     "plot_3d_current_loops",
     "plot_cross_section",
@@ -12,9 +11,6 @@
     "plot_mesh",
 ]
 
-from mayavi import mlab
-=======
->>>>>>> a63cf84a
 import matplotlib.pyplot as plt
 from matplotlib import colors as c
 
